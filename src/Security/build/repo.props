--- conflicted
+++ resolved
@@ -1,17 +1,5 @@
 <Project>
   <Import Project="dependencies.props" />
-
-<<<<<<< HEAD
-  <PropertyGroup>
-    <!-- These properties are use by the automation that updates dependencies.props -->
-    <LineupPackageId>Internal.AspNetCore.Universe.Lineup</LineupPackageId>
-    <LineupPackageRestoreSource>https://dotnet.myget.org/F/aspnetcore-dev/api/v3/index.json</LineupPackageRestoreSource>
-  </PropertyGroup>
-=======
-  <ItemGroup>
-    <ExcludeFromTest Include="$(RepositoryRoot)test\Microsoft.Owin.Security.Interop.Test\*.csproj" Condition="'$(OS)' != 'Windows_NT'" />
-  </ItemGroup>
->>>>>>> 1670a2bd
 
   <ItemGroup>
     <DotNetCoreRuntime Include="$(MicrosoftNETCoreAppPackageVersion)" />
